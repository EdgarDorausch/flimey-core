/*
 * This file is part of the flimey-core software.
 * Copyright (C) 2021 Karl Kegel
 * Copyright (C) 2020-2021 Julia Kegel
 *
 * This program is free software: you can redistribute it and/or modify
 * it under the terms of the GNU General Public License as published by
 * the Free Software Foundation, either version 3 of the License, or
 * (at your option) any later version.
 *
 * This program is distributed in the hope that it will be useful,
 * but WITHOUT ANY WARRANTY; without even the implied warranty of
 * MERCHANTABILITY or FITNESS FOR A PARTICULAR PURPOSE.  See the
 * GNU General Public License for more details.
 *
 * You should have received a copy of the GNU General Public License
 * along with this program.  If not, see <https://www.gnu.org/licenses/>.
 * */

.sticky-footer{
    position: fixed;
    bottom: 0px;
    right: 0px;
    padding-right: 20px;
    padding-bottom: 15px;
}

.sticky-leftbar{
    position: fixed;
    left: 0px;
    height: 100vh;
    background-color: var(--color-prim-dark);
    width: 50px;
    z-index: 1000;
}

<<<<<<< HEAD
.navbar-global {
    background-color: var(--color-background);
    height: 100px;
    -webkit-transition: all 0.8s ease;
    transition: all 0.8s ease;
}

.navbar-global-scrolled {
    height: 60px;
    -webkit-transition: all 0.8s ease;
    transition: all 0.8s ease;
}

.root-navigation {
    height: 50px;
    -webkit-transition: all 0.8s ease;
    transition: all 0.8s ease;
}

.navbar-global-scrolled .root-navigation {
    height: 30px;
    -webkit-transition: all 0.8s ease;
    transition: all 0.8s ease;
}

.navbar-global-scrolled .button {
    background-color: white !important;
    color: black;
    -webkit-transition: all 0.8s ease;
    transition: all 0.8s ease;
}

.navbar-item {
    font-size: 13pt;
    -webkit-transition: all 0.8s ease;
    transition: all 0.8s ease;
    margin-top: 5px;
    padding-left: 3px;
    padding-right: 3px;
    color: black;
    font-weight: bolder;
=======
.navbar-icon {
    color: white;
    font-size: 24px;
    -webkit-transition: all 0.4s ease;
    transition: all 0.4s ease;
>>>>>>> 25c77438
}

.navbar-local {
    width: 100%;
    background-color: #d3d3d3;
    height: 40px;
    padding-left: 5px;
    padding-right: 5px;
}

<<<<<<< HEAD
.navbar-layout{
    -webkit-transition: all 0.8s ease;
    transition: all 0.8s ease;
    padding: 3px;
    background-color: var(--color-prim-dark);
    color: white;
    height: 40px;
}

.navbar-layout-scrolled {
    -webkit-transition: all 0.8s ease;
    transition: all 0.8s ease;
    padding: 4px;
    background-color: var(--color-background);
    border-bottom: 5px solid var(--color-prim-dark);
    color: black;
    height: 50px;
}

.main-content {
    padding-top: 110px;
    -webkit-transition: all 0.8s ease;
    transition: all 0.8s ease;
}

.main-content-scrolled {
    -webkit-transition: all 0.8s ease;
    transition: all 0.8s ease;
   padding-top: 90px;
=======
.navbar-icon:hover {
    color: white;
    font-size: 34px;
}

.main-content {
    padding-top: 15px;
>>>>>>> 25c77438
}

.top-bar .menu{
    background-color:var(--color-sec) ;
}

.card-login{
    width: 30%;
    position: absolute;
    top: 45%;
    left: 50%;
    transform: translate3d(-50%,-50%, 0);
    box-shadow: 0 4px 8px 0 rgba(0, 0, 0, 0.2), 0 6px 20px 0 rgba(0, 0, 0, 0.19);
    font-size: large;
    padding: 7px;
    z-index: 2;
}
.card-divider{
    background-color: #ffffff;
}

.card-header-right{
    position: absolute;
    right: 0px;
    padding-right: 10px;
}

.card-header-left{
    font-size: 30px;
}

.background-image{
    position:relative;
    top: 5%;
    left: 15%;
    z-index: 1;
    width: 28%;
}

.callout{
    padding: 4px;
    font-size: medium;
    color: var(--color-error);
}

.main{
    /*padding-top: 15px;*/
    display: flex;
    justify-content: center;
}

.navbar-title{
<<<<<<< HEAD
    font-size: 13pt;
=======
    font-size: 18px;
>>>>>>> 25c77438
}

tbody tr:nth-child(even){
    background-color: var(--color-sec-light);
}

.tile{
    padding: 8px;
    width: 100%;
    background-color: white;
    box-shadow: 0 3px 0 0 rgba(0, 0, 0, 0.2);
}

.tile table th, td {
    padding: 1px !important;
    background-color: white;
}

.tile table{
    width: 350px;
    margin-bottom: 0.5rem;
}

.tile table, tr, td, th{
    border: hidden !important;
}

.tag{
    border-radius: 6px;
    width: max-content;
    padding: 2px 4px 2px 4px;
    margin: 2px;
    color:white;
    font-size: small;
}

.big-icon{
    font-size: 30px;
}

.admin_nav .border-button{
    width: 100%;
}

.cell-center-text{
    margin-top: 7px;
}

.subtitle-bar{
    padding: 7px;
    margin: 1px 1px 10px 1px;
    border-bottom: solid;
    border-bottom-color: var(--color-sec-light);
    border-width: 1px;
    text-align: center;
}

.center-icon-vertical{
    /*position: absolute;*/
    top: 50%;
    left: 5%;
    height: 60%;
    transform: translate(-50%, -50%);
}

.no-hover:hover{
    color: white !important;
    text-shadow: none !important;
}

input{
    height: 2.2rem !important;
    font-size: 11pt;
}

.input-group-field{
    height: 2.2rem !important;
    font-size: 11pt;
}

.input-group{
    height: 2.2rem !important;
    font-size: 11pt;
}<|MERGE_RESOLUTION|>--- conflicted
+++ resolved
@@ -34,55 +34,11 @@
     z-index: 1000;
 }
 
-<<<<<<< HEAD
-.navbar-global {
-    background-color: var(--color-background);
-    height: 100px;
-    -webkit-transition: all 0.8s ease;
-    transition: all 0.8s ease;
-}
-
-.navbar-global-scrolled {
-    height: 60px;
-    -webkit-transition: all 0.8s ease;
-    transition: all 0.8s ease;
-}
-
-.root-navigation {
-    height: 50px;
-    -webkit-transition: all 0.8s ease;
-    transition: all 0.8s ease;
-}
-
-.navbar-global-scrolled .root-navigation {
-    height: 30px;
-    -webkit-transition: all 0.8s ease;
-    transition: all 0.8s ease;
-}
-
-.navbar-global-scrolled .button {
-    background-color: white !important;
-    color: black;
-    -webkit-transition: all 0.8s ease;
-    transition: all 0.8s ease;
-}
-
-.navbar-item {
-    font-size: 13pt;
-    -webkit-transition: all 0.8s ease;
-    transition: all 0.8s ease;
-    margin-top: 5px;
-    padding-left: 3px;
-    padding-right: 3px;
-    color: black;
-    font-weight: bolder;
-=======
 .navbar-icon {
     color: white;
     font-size: 24px;
     -webkit-transition: all 0.4s ease;
     transition: all 0.4s ease;
->>>>>>> 25c77438
 }
 
 .navbar-local {
@@ -93,37 +49,6 @@
     padding-right: 5px;
 }
 
-<<<<<<< HEAD
-.navbar-layout{
-    -webkit-transition: all 0.8s ease;
-    transition: all 0.8s ease;
-    padding: 3px;
-    background-color: var(--color-prim-dark);
-    color: white;
-    height: 40px;
-}
-
-.navbar-layout-scrolled {
-    -webkit-transition: all 0.8s ease;
-    transition: all 0.8s ease;
-    padding: 4px;
-    background-color: var(--color-background);
-    border-bottom: 5px solid var(--color-prim-dark);
-    color: black;
-    height: 50px;
-}
-
-.main-content {
-    padding-top: 110px;
-    -webkit-transition: all 0.8s ease;
-    transition: all 0.8s ease;
-}
-
-.main-content-scrolled {
-    -webkit-transition: all 0.8s ease;
-    transition: all 0.8s ease;
-   padding-top: 90px;
-=======
 .navbar-icon:hover {
     color: white;
     font-size: 34px;
@@ -131,7 +56,6 @@
 
 .main-content {
     padding-top: 15px;
->>>>>>> 25c77438
 }
 
 .top-bar .menu{
@@ -184,11 +108,7 @@
 }
 
 .navbar-title{
-<<<<<<< HEAD
-    font-size: 13pt;
-=======
     font-size: 18px;
->>>>>>> 25c77438
 }
 
 tbody tr:nth-child(even){
