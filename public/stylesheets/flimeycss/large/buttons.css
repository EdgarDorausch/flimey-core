/*
 * This file is part of the flimey-core software.
 * Copyright (C) 2020-2021 Julia Kegel
 *
 * This program is free software: you can redistribute it and/or modify
 * it under the terms of the GNU General Public License as published by
 * the Free Software Foundation, either version 3 of the License, or
 * (at your option) any later version.
 *
 * This program is distributed in the hope that it will be useful,
 * but WITHOUT ANY WARRANTY; without even the implied warranty of
 * MERCHANTABILITY or FITNESS FOR A PARTICULAR PURPOSE.  See the
 * GNU General Public License for more details.
 *
 * You should have received a copy of the GNU General Public License
 * along with this program.  If not, see <https://www.gnu.org/licenses/>.
 * */

.btn {
    border: none;
}

.btn-shadowed {
    -webkit-box-shadow: 0 1px 4px rgba(0, 0, 0, 0.3);
    -moz-box-shadow: 0 1px 4px rgba(0, 0, 0, 0.3);
    box-shadow: 0 1px 4px rgba(0, 0, 0, 0.3);
}

.btn-solid-prim{
    color: #ffffff;
    background-color: var(--color-prim);
    height: var(--input-height);
    font-size: 10pt;
}

.btn-solid-prim:hover{
    background-color: var(--color-prim-light);
}

.btn-solid-sec{
    color: #ffffff;
    background-color: var(--color-sec);
    height: var(--input-height);
    font-size: 10pt;
}

.btn-solid-sec:hover{
    background-color: var(--color-sec-dark);
}

.btn-medium {
    width: fit-content;
    min-width: var(--widget-medium);
    padding: 3px;
    font-size: 10pt;
}

<<<<<<< HEAD
.btn-small{
    width: fit-content;
    min-width: var(--widget-small);
=======
.button-mini{
    width: fit-content;
    min-width: 4em;
>>>>>>> a11b3d6d
    padding: 3px;
    font-size: 10pt;
}

<<<<<<< HEAD
.btn-mini{
     width: fit-content;
     min-width: var(--widget-mini);
=======
.button-icon{
     width: fit-content;
     min-width: 2em;
>>>>>>> a11b3d6d
     padding: 3px;
     font-size: 10pt;
 }

.btn-bordered-prim{
    background-color: transparent;
    border-color: var(--color-prim);
    border-style: solid;
    border-width: 1px;
<<<<<<< HEAD
    color: var(--color-prim);
    height: var(--input-height);
    font-size: 10pt;
=======
    color: var(--color-prim-dark);
    position: relative;
    height: 2.8em;
    box-shadow: 0 0px 1px 0 var(--color-prim-dark);
}

.solid-button{
    background-color: var(--color-prim-dark);
    border-color: var(--color-prim-dark);
    border-style: solid;
    border-width: 1px;
    color: white;
    position: relative;
    height: 2.8em;
    box-shadow: 0 0px 1px 0 var(--color-prim-dark);
>>>>>>> a11b3d6d
}

.btn-bordered-prim:hover {
    color: var(--color-prim-dark);
    border-color: var(--color-prim-dark);
}

.btn-bordered-sec{
    background-color: transparent;
    border-color: var(--color-sec);
    border-style: solid;
    border-width: 1px;
    color: var(--color-sec);
    height: var(--input-height);
    font-size: 10pt;
}

.btn-bordered-sec:hover {
    color: var(--color-sec-dark);
    border-color: var(--color-sec-dark);
}

.solid-button:hover {
    box-shadow: 0 0 3px 0 var(--color-prim-dark);
}

.delete-button:hover{
    background-color: var(--color-prim-dark);
    border-color: var(--color-prim-dark);
    color: white;
}<|MERGE_RESOLUTION|>--- conflicted
+++ resolved
@@ -55,28 +55,16 @@
     font-size: 10pt;
 }
 
-<<<<<<< HEAD
 .btn-small{
     width: fit-content;
     min-width: var(--widget-small);
-=======
-.button-mini{
-    width: fit-content;
-    min-width: 4em;
->>>>>>> a11b3d6d
     padding: 3px;
     font-size: 10pt;
 }
 
-<<<<<<< HEAD
 .btn-mini{
      width: fit-content;
      min-width: var(--widget-mini);
-=======
-.button-icon{
-     width: fit-content;
-     min-width: 2em;
->>>>>>> a11b3d6d
      padding: 3px;
      font-size: 10pt;
  }
@@ -86,27 +74,9 @@
     border-color: var(--color-prim);
     border-style: solid;
     border-width: 1px;
-<<<<<<< HEAD
     color: var(--color-prim);
     height: var(--input-height);
     font-size: 10pt;
-=======
-    color: var(--color-prim-dark);
-    position: relative;
-    height: 2.8em;
-    box-shadow: 0 0px 1px 0 var(--color-prim-dark);
-}
-
-.solid-button{
-    background-color: var(--color-prim-dark);
-    border-color: var(--color-prim-dark);
-    border-style: solid;
-    border-width: 1px;
-    color: white;
-    position: relative;
-    height: 2.8em;
-    box-shadow: 0 0px 1px 0 var(--color-prim-dark);
->>>>>>> a11b3d6d
 }
 
 .btn-bordered-prim:hover {
