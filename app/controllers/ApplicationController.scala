--- conflicted
+++ resolved
@@ -27,15 +27,12 @@
 class ApplicationController @Inject()(cc: ControllerComponents) extends AbstractController(cc) with Logging with Authentication {
 
   def index() = Action { implicit request: Request[AnyContent] =>
-<<<<<<< HEAD
-    if(hasSession) {
-      Ok(views.html.app()()())
-    } else {
-      Redirect(routes.AuthController.getLoginPage())
-    }
-=======
+    //if(hasSession) {
+    //  Ok(views.html.app()()())
+    //} else {
+    //  Redirect(routes.AuthController.getLoginPage())
+    //}
     Redirect(routes.AssetController.index())
->>>>>>> 065270b9
   }
 
 }