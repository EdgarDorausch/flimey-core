@*
* This file is part of the flimey-core software.
* Copyright (C) 2020  Karl Kegel
<<<<<<< HEAD
* Copyright (C) 2021 Tom-Maurice Schreiber
=======
* Copyright (C) 2020-2021 Julia Kegel
>>>>>>> 0397f3aa
*
* This program is free software: you can redistribute it and/or modify
* it under the terms of the GNU General Public License as published by
* the Free Software Foundation, either version 3 of the License, or
* (at your option) any later version.
*
* This program is distributed in the hope that it will be useful,
* but WITHOUT ANY WARRANTY; without even the implied warranty of
* MERCHANTABILITY or FITNESS FOR A PARTICULAR PURPOSE.  See the
* GNU General Public License for more details.
*
* You should have received a copy of the GNU General Public License
* along with this program.  If not, see <https://www.gnu.org/licenses/>.
* *@
@import views.html.helper.CSRF
@import modules.user.model.Group
@import views.html.components.utils.confirm_dialog
@(group: Group)(implicit request: RequestHeader, messagesProvider: MessagesProvider)

<div class="card tile flex-container vertical padding-bottom">
    <div class="subtitle-bar full-width h6">@group.name</div>
<<<<<<< HEAD
    <div class="flex-container horizontal full-width">
        <div class="col-3">
            <div class="button border-button no-margin align-horizontal">
                <i class="material-icons center-icon-vertical">create</i>
                <a class="no-hover" href="@routes.ManagementController.getGroupEditor(group.id)">Members</a>
            </div>
        </div>
        <div class="col-3">
            <div class="button border-button no-margin align-horizontal">
                <i class="material-icons center-icon-vertical">create</i>
                <a class="no-hover" href="@routes.ManagementController.getGroupRelationEditor(group.id)">Relations</a>
            </div>
        </div>
        <div class="col-2"></div>
        <div class="col-2">
            <button class="btn-showDialog button button-small no-margin delete-button border-button" onclick="showConfirmDelDialog(this)">Delete</button>
            @confirm_dialog{
                <form role="form" action='@routes.ManagementController.deleteGroup(group.id)' method="post">
                    @CSRF.formField
                    <button type="submit" class="delete-button button-small button no-margin">Confirm</button>
                </form>
            }
        </div>
=======
    <div class="flex-container horizontal full-width stretched">
            <button class="border-button button-small">
                <a class="fc-prim prim-dark-hover" href="@routes.ManagementController.getGroupEditor(group.id)">Members</a>
            </button>
            <button class="border-button button-small margin-10-side">
                <a class="fc-prim prim-dark-hover" href="@routes.ManagementController.getGroupRelationEditor(group.id)">Relations</a>
            </button>
        <div class="weight-2"></div>
            <form role="form" action='@routes.ManagementController.deleteGroup(group.id)' method="post">
                @CSRF.formField
                <button type="submit" class="button-small no-margin delete-button border-button">Delete</button>
            </form>
>>>>>>> 0397f3aa
    </div>
</div><|MERGE_RESOLUTION|>--- conflicted
+++ resolved
@@ -1,11 +1,8 @@
 @*
 * This file is part of the flimey-core software.
 * Copyright (C) 2020  Karl Kegel
-<<<<<<< HEAD
+* Copyright (C) 2020-2021 Julia Kegel
 * Copyright (C) 2021 Tom-Maurice Schreiber
-=======
-* Copyright (C) 2020-2021 Julia Kegel
->>>>>>> 0397f3aa
 *
 * This program is free software: you can redistribute it and/or modify
 * it under the terms of the GNU General Public License as published by
@@ -27,43 +24,20 @@
 
 <div class="card tile flex-container vertical padding-bottom">
     <div class="subtitle-bar full-width h6">@group.name</div>
-<<<<<<< HEAD
-    <div class="flex-container horizontal full-width">
-        <div class="col-3">
-            <div class="button border-button no-margin align-horizontal">
-                <i class="material-icons center-icon-vertical">create</i>
-                <a class="no-hover" href="@routes.ManagementController.getGroupEditor(group.id)">Members</a>
-            </div>
-        </div>
-        <div class="col-3">
-            <div class="button border-button no-margin align-horizontal">
-                <i class="material-icons center-icon-vertical">create</i>
-                <a class="no-hover" href="@routes.ManagementController.getGroupRelationEditor(group.id)">Relations</a>
-            </div>
-        </div>
-        <div class="col-2"></div>
-        <div class="col-2">
-            <button class="btn-showDialog button button-small no-margin delete-button border-button" onclick="showConfirmDelDialog(this)">Delete</button>
+    <div class="flex-container horizontal full-width stretched">
+        <button class="border-button border-small">
+            <a class="fc-prim prim-dark-hover" href="@routes.ManagementController.getGroupEditor(group.id)">Members</a>
+        </button>
+        <button class="border-button button-small margin-10-side">
+            <a class="fc-prim prim-dark-hover" href="@routes.ManagementController.getGroupRelationEditor(group.id)">Relations</a>
+        </button>
+        <div class="weight-2"></div>
+            <button class="btn-showDialog button-small no-margin delete-button border-button" onclick="showConfirmDelDialog(this)">Delete</button>
             @confirm_dialog{
                 <form role="form" action='@routes.ManagementController.deleteGroup(group.id)' method="post">
                     @CSRF.formField
                     <button type="submit" class="delete-button button-small button no-margin">Confirm</button>
                 </form>
             }
-        </div>
-=======
-    <div class="flex-container horizontal full-width stretched">
-            <button class="border-button button-small">
-                <a class="fc-prim prim-dark-hover" href="@routes.ManagementController.getGroupEditor(group.id)">Members</a>
-            </button>
-            <button class="border-button button-small margin-10-side">
-                <a class="fc-prim prim-dark-hover" href="@routes.ManagementController.getGroupRelationEditor(group.id)">Relations</a>
-            </button>
-        <div class="weight-2"></div>
-            <form role="form" action='@routes.ManagementController.deleteGroup(group.id)' method="post">
-                @CSRF.formField
-                <button type="submit" class="button-small no-margin delete-button border-button">Delete</button>
-            </form>
->>>>>>> 0397f3aa
     </div>
 </div>